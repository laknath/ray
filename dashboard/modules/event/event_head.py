import os
import asyncio
import logging
import time
from typing import Union
from collections import OrderedDict, defaultdict
from concurrent.futures import ThreadPoolExecutor

import aiohttp.web

import ray.dashboard.utils as dashboard_utils
import ray.dashboard.optional_utils as dashboard_optional_utils
from ray.dashboard.modules.event.event_utils import (
    parse_event_strings,
    monitor_events,
)
from ray.core.generated import event_pb2
from ray.core.generated import event_pb2_grpc
from ray.dashboard.datacenter import DataSource

logger = logging.getLogger(__name__)
routes = dashboard_optional_utils.ClassMethodRouteTable

JobEvents = OrderedDict
dashboard_utils._json_compatible_types.add(JobEvents)

MAX_EVENTS_TO_CACHE = int(os.environ.get("RAY_DASHBOARD_MAX_EVENTS_TO_CACHE", 10000))
MOCK_EVENTS = {
    "01000": [
        {
            "eventId": "event1",
            "sourceType": "GCS",
            "hostName": "host1",
            "pid": 12345,
            "label": "",
            "message": "Message 1",
            "timestamp": 1691979376.490715,
            "severity": "INFO",
            "customFields": {"jobId": "64000000", "nodeId": "node1", "taskId": "task1"},
        },
        {
            "eventId": "event2",
            "sourceType": "RAYLET",
            "hostName": "host2",
            "pid": 67890,
            "label": "",
            "message": "Message 2",
            "timestamp": 1691979376.4938798,
            "severity": "ERROR",
            "customFields": {"jobId": "64000000", "nodeId": "node2", "taskId": "task2"},
        },
        {
            "eventId": "event3",
            "sourceType": "GCS",
            "hostName": "host3",
            "pid": 54321,
            "label": "",
            "message": "Message 3",
            "timestamp": 1691979376.4941854,
            "severity": "DEBUG",
            "customFields": {"jobId": "64000000", "nodeId": "node3", "taskId": "task3"},
        },
        {
            "eventId": "event4",
            "sourceType": "RAYLET",
            "hostName": "host4",
            "pid": 23456,
            "label": "",
            "message": "Message 4",
            "timestamp": 1691979376.490715,
            "severity": "INFO",
            "customFields": {"jobId": "64000000", "nodeId": "node4", "taskId": "task4"},
        },
        {
            "eventId": "event5",
            "sourceType": "GCS",
            "hostName": "host5",
            "pid": 78901,
            "label": "",
            "message": "Message 5",
            "timestamp": 1691979376.4938798,
            "severity": "ERROR",
            "customFields": {"jobId": "64000000", "nodeId": "node5", "taskId": "task5"},
        },
        {
            "eventId": "event6",
            "sourceType": "RAYLET",
            "hostName": "host6",
            "pid": 43210,
            "label": "",
            "message": "Message 6",
            "timestamp": 1691979376.4941854,
            "severity": "DEBUG",
            "customFields": {"jobId": "64000000", "nodeId": "node6", "taskId": "task6"},
        },
        {
            "eventId": "event7",
            "sourceType": "GCS",
            "hostName": "host7",
            "pid": 98765,
            "label": "",
            "message": "Message 7",
            "timestamp": 1691979376.490715,
            "severity": "INFO",
            "customFields": {"jobId": "64000000", "nodeId": "node7", "taskId": "task7"},
        },
        {
            "eventId": "event8",
            "sourceType": "RAYLET",
            "hostName": "host8",
            "pid": 56789,
            "label": "",
            "message": "Message 8",
            "timestamp": 1691979376.4938798,
            "severity": "ERROR",
            "customFields": {"jobId": "64000000", "nodeId": "node8", "taskId": "task8"},
        },
        {
            "eventId": "event9",
            "sourceType": "GCS",
            "hostName": "host9",
            "pid": 10987,
            "label": "",
            "message": "Message 9",
            "timestamp": 1691979376.4941854,
            "severity": "DEBUG",
            "customFields": {"jobId": "64000000", "nodeId": "node9", "taskId": "task9"},
        },
        {
            "eventId": "event10",
            "sourceType": "RAYLET",
            "hostName": "host10",
            "pid": 54321,
            "label": "",
            "message": "Message 10",
            "timestamp": 1691979376.490715,
            "severity": "INFO",
            "customFields": {
                "jobId": "64000000",
                "nodeId": "node10",
                "taskId": "task10",
            },
        },
    ]
}


class EventHead(
    dashboard_utils.DashboardHeadModule, event_pb2_grpc.ReportEventServiceServicer
):
    def __init__(self, dashboard_head):
        super().__init__(dashboard_head)
        self._event_dir = os.path.join(self._dashboard_head.log_dir, "events")
        os.makedirs(self._event_dir, exist_ok=True)
        self._monitor: Union[asyncio.Task, None] = None
        self.monitor_thread_pool_executor = ThreadPoolExecutor(
            max_workers=1, thread_name_prefix="event_monitor"
        )
        self.total_report_events_count = 0
        self.total_events_received = 0
        self.module_started = time.monotonic()

    @staticmethod
    def _update_events(event_list):
        all_job_events = defaultdict(JobEvents)
        for event in event_list:
            event_id = event["event_id"]
            custom_fields = event.get("custom_fields")
            system_event = False
            if custom_fields:
                job_id = custom_fields.get("job_id", "global") or "global"
            else:
                job_id = "global"
            if system_event is False:
                all_job_events[job_id][event_id] = event

        for job_id, new_job_events in all_job_events.items():
            job_events = DataSource.events.get(job_id, JobEvents())
            job_events.update(new_job_events)
            DataSource.events[job_id] = job_events

            # Limit the # of events cached if it exceeds the threshold.
            events = DataSource.events[job_id]
            if len(events) > MAX_EVENTS_TO_CACHE * 1.1:
                while len(events) > MAX_EVENTS_TO_CACHE:
                    events.popitem(last=False)

    async def ReportEvents(self, request, context):
        received_events = []
        if request.event_strings:
            received_events.extend(parse_event_strings(request.event_strings))
        logger.debug("Received %d events", len(received_events))
        self._update_events(received_events)
        self.total_report_events_count += 1
        self.total_events_received += len(received_events)
        return event_pb2.ReportEventsReply(send_success=True)

    async def _periodic_state_print(self):
        if self.total_events_received <= 0 or self.total_report_events_count <= 0:
            return

        elapsed = time.monotonic() - self.module_started
        return {
            "total_events_received": self.total_events_received,
            "Total_requests_received": self.total_report_events_count,
            "total_uptime": elapsed,
        }

<<<<<<< HEAD
    # def filter_events(events: Dict[str, Dict[str, dict]], severity_levels: list, source_type: str, custom_field: dict, count: int) -> Dict[str, dict]:
    #     filtered_events = {}
    #     for job_id, job_events in events.items():
    #         filtered_job_events = []
    #         for event_id, event in job_events.items():
    #             if (
    #                 event["severity"] in severity_levels and
    #                 event["source_type"] == source_type and
    #                 custom_field.items() <= event["custom_fields"].items()
    #             ):
    #                 filtered_job_events.append(event)

    #         filtered_job_events.sort(key=lambda x: x["timestamp"], reverse=True)
    #         filtered_events[job_id] = filtered_job_events[:count]

    #     return filtered_events
=======
    def filter_events(
        events: Dict[str, Dict[str, dict]],
        severity_levels: list,
        source_type: str,
        custom_field: dict,
        count: int,
    ) -> Dict[str, dict]:
        filtered_events = {}
        for job_id, job_events in events.items():
            filtered_job_events = []
            for event_id, event in job_events.items():
                if (
                    event["severity"] in severity_levels
                    and event["source_type"] == source_type
                    and custom_field.items() <= event["custom_fields"].items()
                ):
                    filtered_job_events.append(event)

            filtered_job_events.sort(key=lambda x: x["timestamp"], reverse=True)
            filtered_events[job_id] = filtered_job_events[:count]

        return filtered_events
>>>>>>> 9293a03e

    @routes.get("/events")
    @dashboard_optional_utils.aiohttp_cache
    async def get_event(self, req) -> aiohttp.web.Response:
        job_id = req.query.get("job_id")
        if job_id is None:
            all_events = {
                job_id: list(job_events.values())
                for job_id, job_events in DataSource.events.items()
            }
            all_events = MOCK_EVENTS
<<<<<<< HEAD
            ## filter_events(MOCK_EVENTS)
=======
>>>>>>> 9293a03e
            logger.info(f"all_events {type(all_events)}: {all_events}")

            return dashboard_optional_utils.rest_response(
                success=True, message="All events fetched.", events=all_events
            )

        job_events = DataSource.events.get(job_id, {})
        return dashboard_optional_utils.rest_response(
            success=True,
            message="Job events fetched.",
            job_id=job_id,
            events=list(job_events.values()),
        )

    async def run(self, server):
        event_pb2_grpc.add_ReportEventServiceServicer_to_server(self, server)
        self._monitor = monitor_events(
            self._event_dir,
            lambda data: self._update_events(parse_event_strings(data)),
            self.monitor_thread_pool_executor,
        )

    @staticmethod
    def is_minimal_module():
        return False<|MERGE_RESOLUTION|>--- conflicted
+++ resolved
@@ -1,3 +1,4 @@
+from typing import Dict
 import os
 import asyncio
 import logging
@@ -206,24 +207,6 @@
             "total_uptime": elapsed,
         }
 
-<<<<<<< HEAD
-    # def filter_events(events: Dict[str, Dict[str, dict]], severity_levels: list, source_type: str, custom_field: dict, count: int) -> Dict[str, dict]:
-    #     filtered_events = {}
-    #     for job_id, job_events in events.items():
-    #         filtered_job_events = []
-    #         for event_id, event in job_events.items():
-    #             if (
-    #                 event["severity"] in severity_levels and
-    #                 event["source_type"] == source_type and
-    #                 custom_field.items() <= event["custom_fields"].items()
-    #             ):
-    #                 filtered_job_events.append(event)
-
-    #         filtered_job_events.sort(key=lambda x: x["timestamp"], reverse=True)
-    #         filtered_events[job_id] = filtered_job_events[:count]
-
-    #     return filtered_events
-=======
     def filter_events(
         events: Dict[str, Dict[str, dict]],
         severity_levels: list,
@@ -246,7 +229,6 @@
             filtered_events[job_id] = filtered_job_events[:count]
 
         return filtered_events
->>>>>>> 9293a03e
 
     @routes.get("/events")
     @dashboard_optional_utils.aiohttp_cache
@@ -258,10 +240,6 @@
                 for job_id, job_events in DataSource.events.items()
             }
             all_events = MOCK_EVENTS
-<<<<<<< HEAD
-            ## filter_events(MOCK_EVENTS)
-=======
->>>>>>> 9293a03e
             logger.info(f"all_events {type(all_events)}: {all_events}")
 
             return dashboard_optional_utils.rest_response(
