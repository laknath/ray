import os
import shutil
import time
from typing import Any

import numpy as np
import pandas as pd
import pyarrow as pa
import pyarrow.dataset as pds
import pyarrow.parquet as pq
import pytest
from pytest_lazyfixture import lazy_fixture

import ray
from ray.air.util.tensor_extensions.arrow import (
    ArrowTensorTypeV2,
    get_arrow_extension_fixed_shape_tensor_types,
)
from ray.data import FileShuffleConfig, Schema
from ray.data._internal.datasource.parquet_bulk_datasource import ParquetBulkDatasource
from ray.data._internal.datasource.parquet_datasource import (
    NUM_CPUS_FOR_META_FETCH_TASK,
    ParquetDatasource,
    SerializedFragment,
    _deserialize_fragments_with_retry,
)
from ray.data._internal.execution.interfaces.ref_bundle import (
    _ref_bundles_iterator_to_block_refs_list,
)
from ray.data.block import BlockAccessor
from ray.data.context import DataContext
from ray.data.datasource import DefaultFileMetadataProvider, ParquetMetadataProvider
from ray.data.datasource.parquet_meta_provider import PARALLELIZE_META_FETCH_THRESHOLD
from ray.data.datasource.partitioning import Partitioning, PathPartitionFilter
from ray.data.datasource.path_util import _unwrap_protocol
from ray.data.tests.conftest import *  # noqa
from ray.data.tests.mock_http_server import *  # noqa
from ray.data.tests.test_util import ConcurrencyCounter  # noqa
from ray.tests.conftest import *  # noqa


def test_write_parquet_supports_gzip(ray_start_regular_shared, tmp_path):
    ray.data.range(1).write_parquet(tmp_path, compression="gzip")

    # Test that all written files are gzip compressed.
    for filename in os.listdir(tmp_path):
        file_metadata = pq.ParquetFile(tmp_path / filename).metadata
        compression = file_metadata.row_group(0).column(0).compression
        assert compression == "GZIP", compression

    # Test that you can read the written files.
    assert pq.read_table(tmp_path).to_pydict() == {"id": [0]}


def test_write_parquet_partition_cols(ray_start_regular_shared, tmp_path):
    num_partitions = 10
    rows_per_partition = 10
    num_rows = num_partitions * rows_per_partition

    df = pd.DataFrame(
        {
            "a": list(range(num_partitions)) * rows_per_partition,
            "b": list(range(num_partitions)) * rows_per_partition,
            "c": list(range(num_rows)),
            "d": list(range(num_rows)),
        }
    )

    ds = ray.data.from_pandas(df)
    ds.write_parquet(tmp_path, partition_cols=["a", "b"])

    # Test that files are written in partition style
    for i in range(num_partitions):
        partition = os.path.join(tmp_path, f"a={i}", f"b={i}")
        ds_partition = ray.data.read_parquet(partition)
        dsf_partition = ds_partition.to_pandas()
        c_expected = [k * i for k in range(rows_per_partition)].sort()
        d_expected = [k * i for k in range(rows_per_partition)].sort()
        assert c_expected == dsf_partition["c"].tolist().sort()
        assert d_expected == dsf_partition["d"].tolist().sort()

    # Test that partition are read back properly into original dataset schema
    ds1 = ray.data.read_parquet(tmp_path)
    assert set(ds.schema().names) == set(ds1.schema().names)
    assert ds.count() == ds1.count()

    df = df.sort_values(by=["a", "b", "c", "d"])
    df1 = ds1.to_pandas().sort_values(by=["a", "b", "c", "d"])
    for (index1, row1), (index2, row2) in zip(df.iterrows(), df1.iterrows()):
        row1_dict = row1.to_dict()
        row2_dict = row2.to_dict()
        assert row1_dict["c"] == row2_dict["c"]
        assert row1_dict["d"] == row2_dict["d"]


def test_include_paths(ray_start_regular_shared, tmp_path):
    path = os.path.join(tmp_path, "test.txt")
    table = pa.Table.from_pydict({"animals": ["cat", "dog"]})
    pq.write_table(table, path)

    ds = ray.data.read_parquet(path, include_paths=True)

    paths = [row["path"] for row in ds.take_all()]
    assert paths == [path, path]


@pytest.mark.parametrize(
    "fs,data_path",
    [
        (lazy_fixture("local_fs"), lazy_fixture("local_path")),
    ],
)
def test_parquet_deserialize_fragments_with_retry(
    ray_start_regular_shared, fs, data_path, monkeypatch
):
    setup_data_path = _unwrap_protocol(data_path)
    df1 = pd.DataFrame({"one": [1, 2, 3], "two": ["a", "b", "c"]})
    table = pa.Table.from_pandas(df1)
    path1 = os.path.join(setup_data_path, "test1.parquet")
    pq.write_table(table, path1, filesystem=fs)
    df2 = pd.DataFrame({"one": [4, 5, 6], "two": ["e", "f", "g"]})
    table = pa.Table.from_pandas(df2)
    path2 = os.path.join(setup_data_path, "test2.parquet")
    pq.write_table(table, path2, filesystem=fs)

    dataset_kwargs = {}
    pq_ds = pq.ParquetDataset(
        data_path, **dataset_kwargs, filesystem=fs, use_legacy_dataset=False
    )
    serialized_fragments = [SerializedFragment(p) for p in pq_ds.fragments]

    # test 1st attempt succeed
    fragments = _deserialize_fragments_with_retry(serialized_fragments)
    assert "test1.parquet" in fragments[0].path
    assert "test2.parquet" in fragments[1].path

    # test the 3rd attempt succeed with a mock function constructed
    # to throw in the first two attempts
    class MockDeserializer:
        def __init__(self, planned_exp_or_return):
            self.planned_exp_or_return = planned_exp_or_return
            self.cur_index = 0

        def __call__(self, *args: Any, **kwds: Any) -> Any:
            exp_or_ret = self.planned_exp_or_return[self.cur_index]
            self.cur_index += 1
            if isinstance(exp_or_ret, Exception):
                raise exp_or_ret
            else:
                return exp_or_ret

    mock_deserializer = MockDeserializer(
        [
            Exception("1st mock failed attempt"),
            Exception("2nd mock failed attempt"),
            fragments,
        ]
    )
    monkeypatch.setattr(
        ray.data._internal.datasource.parquet_datasource,
        "_deserialize_fragments",
        mock_deserializer,
    )
    retried_fragments = _deserialize_fragments_with_retry(serialized_fragments)
    assert "test1.parquet" in retried_fragments[0].path
    assert "test2.parquet" in retried_fragments[1].path


@pytest.mark.parametrize(
    "fs,data_path",
    [
        (None, lazy_fixture("local_path")),
        (lazy_fixture("local_fs"), lazy_fixture("local_path")),
        (lazy_fixture("s3_fs"), lazy_fixture("s3_path")),
        (
            lazy_fixture("s3_fs_with_space"),
            lazy_fixture("s3_path_with_space"),
        ),  # Path contains space.
        (
            lazy_fixture("s3_fs_with_anonymous_crendential"),
            lazy_fixture("s3_path_with_anonymous_crendential"),
        ),
    ],
)
def test_parquet_read_basic(ray_start_regular_shared, fs, data_path):
    df1 = pd.DataFrame({"one": [1, 2, 3], "two": ["a", "b", "c"]})
    table = pa.Table.from_pandas(df1)
    setup_data_path = _unwrap_protocol(data_path)
    path1 = os.path.join(setup_data_path, "test1.parquet")
    pq.write_table(table, path1, filesystem=fs)
    df2 = pd.DataFrame({"one": [4, 5, 6], "two": ["e", "f", "g"]})
    table = pa.Table.from_pandas(df2)
    path2 = os.path.join(setup_data_path, "test2.parquet")
    pq.write_table(table, path2, filesystem=fs)

    ds = ray.data.read_parquet(data_path, filesystem=fs)

    # Test metadata-only parquet ops.
    assert ds.count() == 6
    assert ds.size_bytes() > 0
    # Schema information is available from Parquet metadata, so
    # we do not need to compute the first block.
    assert ds.schema() == Schema(pa.schema({"one": pa.int64(), "two": pa.string()}))
    input_files = ds.input_files()
    assert len(input_files) == 2, input_files
    assert "test1.parquet" in str(input_files)
    assert "test2.parquet" in str(input_files)

    # Forces a data read.
    values = [[s["one"], s["two"]] for s in ds.take_all()]
    assert sorted(values) == [
        [1, "a"],
        [2, "b"],
        [3, "c"],
        [4, "e"],
        [5, "f"],
        [6, "g"],
    ]

    # Test column selection.
    ds = ray.data.read_parquet(data_path, columns=["one"], filesystem=fs)
    values = [s["one"] for s in ds.take()]
    assert sorted(values) == [1, 2, 3, 4, 5, 6]
    assert ds.schema().names == ["one"]

    # Test concurrency.
    ds = ray.data.read_parquet(data_path, filesystem=fs, concurrency=1)
    values = [s["one"] for s in ds.take()]
    assert sorted(values) == [1, 2, 3, 4, 5, 6]


@pytest.mark.parametrize(
    "fs,data_path",
    [
        (None, lazy_fixture("local_path")),
        (lazy_fixture("local_fs"), lazy_fixture("local_path")),
        (lazy_fixture("s3_fs"), lazy_fixture("s3_path")),
        (
            lazy_fixture("s3_fs_with_anonymous_crendential"),
            lazy_fixture("s3_path_with_anonymous_crendential"),
        ),
    ],
)
def test_parquet_read_meta_provider(ray_start_regular_shared, fs, data_path):
    df1 = pd.DataFrame({"one": [1, 2, 3], "two": ["a", "b", "c"]})
    table = pa.Table.from_pandas(df1)
    setup_data_path = _unwrap_protocol(data_path)
    path1 = os.path.join(setup_data_path, "test1.parquet")
    pq.write_table(table, path1, filesystem=fs)
    df2 = pd.DataFrame({"one": [4, 5, 6], "two": ["e", "f", "g"]})
    table = pa.Table.from_pandas(df2)
    path2 = os.path.join(setup_data_path, "test2.parquet")
    pq.write_table(table, path2, filesystem=fs)

    class TestMetadataProvider(ParquetMetadataProvider):
        def prefetch_file_metadata(self, fragments, **ray_remote_args):
            assert ray_remote_args["num_cpus"] == NUM_CPUS_FOR_META_FETCH_TASK
            assert (
                ray_remote_args["scheduling_strategy"]
                == DataContext.get_current().scheduling_strategy
            )
            return None

    ds = ray.data.read_parquet(
        data_path,
        filesystem=fs,
        meta_provider=TestMetadataProvider(),
    )

    # Expect precomputed row counts and block sizes to be missing.
    assert ds._meta_count() is None

    # Expect to lazily compute all metadata correctly.
    assert ds.count() == 6
    assert ds.size_bytes() > 0
    assert ds.schema() == Schema(pa.schema({"one": pa.int64(), "two": pa.string()}))
    input_files = ds.input_files()
    assert len(input_files) == 2, input_files
    assert "test1.parquet" in str(input_files)
    assert "test2.parquet" in str(input_files)

    # Forces a data read.
    values = [[s["one"], s["two"]] for s in ds.take()]
    assert sorted(values) == [
        [1, "a"],
        [2, "b"],
        [3, "c"],
        [4, "e"],
        [5, "f"],
        [6, "g"],
    ]


@pytest.mark.parametrize(
    "fs,data_path",
    [
        (None, lazy_fixture("local_path")),
        (lazy_fixture("local_fs"), lazy_fixture("local_path")),
        (lazy_fixture("s3_fs"), lazy_fixture("s3_path")),
        (
            lazy_fixture("s3_fs_with_space"),
            lazy_fixture("s3_path_with_space"),
        ),  # Path contains space.
        (
            lazy_fixture("s3_fs_with_anonymous_crendential"),
            lazy_fixture("s3_path_with_anonymous_crendential"),
        ),
    ],
)
def test_parquet_read_random_shuffle(
    ray_start_regular_shared, restore_data_context, fs, data_path
):
    # NOTE: set preserve_order to True to allow consistent output behavior.
    context = ray.data.DataContext.get_current()
    context.execution_options.preserve_order = True

    input_list = list(range(10))
    df1 = pd.DataFrame({"one": input_list[: len(input_list) // 2]})
    table = pa.Table.from_pandas(df1)
    setup_data_path = _unwrap_protocol(data_path)
    path1 = os.path.join(setup_data_path, "test1.parquet")
    pq.write_table(table, path1, filesystem=fs)
    df2 = pd.DataFrame({"one": input_list[len(input_list) // 2 :]})
    table = pa.Table.from_pandas(df2)
    path2 = os.path.join(setup_data_path, "test2.parquet")
    pq.write_table(table, path2, filesystem=fs)

    ds = ray.data.read_parquet(data_path, filesystem=fs, shuffle="files")

    # Execute 10 times to get a set of output results.
    output_results_list = []
    for _ in range(10):
        result = [row["one"] for row in ds.take_all()]
        output_results_list.append(result)
    all_rows_matched = [
        input_list == output_list for output_list in output_results_list
    ]

    # Check when shuffle is enabled, output order has at least one different
    # case.
    assert not all(all_rows_matched)


@pytest.mark.parametrize(
    "fs,data_path",
    [
        (None, lazy_fixture("local_path")),
        (lazy_fixture("local_fs"), lazy_fixture("local_path")),
        (lazy_fixture("s3_fs"), lazy_fixture("s3_path")),
        (
            lazy_fixture("s3_fs_with_space"),
            lazy_fixture("s3_path_with_space"),
        ),  # Path contains space.
        (
            lazy_fixture("s3_fs_with_anonymous_crendential"),
            lazy_fixture("s3_path_with_anonymous_crendential"),
        ),
    ],
)
def test_parquet_read_bulk(ray_start_regular_shared, fs, data_path):
    df1 = pd.DataFrame({"one": [1, 2, 3], "two": ["a", "b", "c"]})
    table = pa.Table.from_pandas(df1)
    setup_data_path = _unwrap_protocol(data_path)
    path1 = os.path.join(setup_data_path, "test1.parquet")
    pq.write_table(table, path1, filesystem=fs)
    df2 = pd.DataFrame({"one": [4, 5, 6], "two": ["e", "f", "g"]})
    table = pa.Table.from_pandas(df2)
    path2 = os.path.join(setup_data_path, "test2.parquet")
    pq.write_table(table, path2, filesystem=fs)

    # Expect directory path expansion to fail due to default format-based path
    # filtering: The filter will not match any of the files.
    with pytest.raises(ValueError):
        ray.data.read_parquet_bulk(data_path, filesystem=fs)

    # Expect directory path expansion to fail with OS error if default format-based path
    # filtering is turned off.
    with pytest.raises(OSError):
        ds = ray.data.read_parquet_bulk(data_path, filesystem=fs, file_extensions=None)
        ds.schema()

    paths = [path1, path2]
    ds = ray.data.read_parquet_bulk(paths, filesystem=fs)

    # Expect to lazily compute all metadata correctly.
    input_files = ds.input_files()
    assert len(input_files) == 2, input_files
    assert "test1.parquet" in str(input_files)
    assert "test2.parquet" in str(input_files)
    assert not ds._plan.has_started_execution

    # Schema isn't available, so we do a partial read.
    assert ds.schema() == Schema(pa.schema({"one": pa.int64(), "two": pa.string()}))
    assert ds._plan.has_started_execution
    assert not ds._plan.has_computed_output()

    # Forces a data read.
    values = [[s["one"], s["two"]] for s in ds.take()]
    assert sorted(values) == [
        [1, "a"],
        [2, "b"],
        [3, "c"],
        [4, "e"],
        [5, "f"],
        [6, "g"],
    ]

    # Add a file with a non-matching file extension. This file should be ignored.
    txt_path = os.path.join(data_path, "foo.txt")
    txt_df = pd.DataFrame({"foobar": [4, 5, 6]})
    txt_table = pa.Table.from_pandas(txt_df)
    pq.write_table(txt_table, _unwrap_protocol(txt_path), filesystem=fs)

    ds = ray.data.read_parquet_bulk(paths + [txt_path], filesystem=fs)
    assert ds._plan.initial_num_blocks() == 2
    assert not ds._plan.has_started_execution

    # Forces a data read.
    values = [[s["one"], s["two"]] for s in ds.take()]
    assert sorted(values) == [
        [1, "a"],
        [2, "b"],
        [3, "c"],
        [4, "e"],
        [5, "f"],
        [6, "g"],
    ]


@pytest.mark.parametrize(
    "fs,data_path",
    [
        (None, lazy_fixture("local_path")),
        (lazy_fixture("local_fs"), lazy_fixture("local_path")),
        (lazy_fixture("s3_fs"), lazy_fixture("s3_path")),
        (
            lazy_fixture("s3_fs_with_space"),
            lazy_fixture("s3_path_with_space"),
        ),  # Path contains space.
        (
            lazy_fixture("s3_fs_with_anonymous_crendential"),
            lazy_fixture("s3_path_with_anonymous_crendential"),
        ),
    ],
)
def test_parquet_read_bulk_meta_provider(ray_start_regular_shared, fs, data_path):
    df1 = pd.DataFrame({"one": [1, 2, 3], "two": ["a", "b", "c"]})
    table = pa.Table.from_pandas(df1)
    setup_data_path = _unwrap_protocol(data_path)
    path1 = os.path.join(setup_data_path, "test1.parquet")
    pq.write_table(table, path1, filesystem=fs)
    df2 = pd.DataFrame({"one": [4, 5, 6], "two": ["e", "f", "g"]})
    table = pa.Table.from_pandas(df2)
    path2 = os.path.join(setup_data_path, "test2.parquet")
    pq.write_table(table, path2, filesystem=fs)

    # Expect directory path expansion to succeed with the default metadata provider.
    ds = ray.data.read_parquet_bulk(
        data_path,
        filesystem=fs,
        meta_provider=DefaultFileMetadataProvider(),
    )

    # Expect to lazily compute all metadata correctly.
    input_files = ds.input_files()
    assert len(input_files) == 2, input_files
    assert "test1.parquet" in str(input_files)
    assert "test2.parquet" in str(input_files)
    assert not ds._plan.has_started_execution

    assert ds.count() == 6
    assert ds.size_bytes() > 0
    assert ds.schema() == Schema(pa.schema({"one": pa.int64(), "two": pa.string()}))
    assert ds._plan.has_started_execution

    # Forces a data read.
    values = [[s["one"], s["two"]] for s in ds.take()]
    assert sorted(values) == [
        [1, "a"],
        [2, "b"],
        [3, "c"],
        [4, "e"],
        [5, "f"],
        [6, "g"],
    ]


@pytest.mark.parametrize(
    "fs,data_path",
    [
        (None, lazy_fixture("local_path")),
        (lazy_fixture("local_fs"), lazy_fixture("local_path")),
        (lazy_fixture("s3_fs"), lazy_fixture("s3_path")),
        (
            lazy_fixture("s3_fs_with_anonymous_crendential"),
            lazy_fixture("s3_path_with_anonymous_crendential"),
        ),
    ],
)
def test_parquet_read_partitioned(ray_start_regular_shared, fs, data_path):
    df = pd.DataFrame(
        {"one": [1, 1, 1, 3, 3, 3], "two": ["a", "b", "c", "e", "f", "g"]}
    )
    table = pa.Table.from_pandas(df)
    pq.write_to_dataset(
        table,
        root_path=_unwrap_protocol(data_path),
        partition_cols=["one"],
        filesystem=fs,
        use_legacy_dataset=False,
    )

    ds = ray.data.read_parquet(data_path, filesystem=fs)

    # Test metadata-only parquet ops.
    assert ds.count() == 6
    assert ds.size_bytes() > 0
    # Schema information and input files are available from Parquet metadata,
    # so we do not need to compute the first block.
    assert ds.schema() == Schema(pa.schema({"two": pa.string(), "one": pa.string()}))
    input_files = ds.input_files()
    assert len(input_files) == 2, input_files

    # Forces a data read.
    values = [[s["one"], s["two"]] for s in ds.take()]
    assert sorted(values) == [
        ["1", "a"],
        ["1", "b"],
        ["1", "c"],
        ["3", "e"],
        ["3", "f"],
        ["3", "g"],
    ]

    # Test column selection.
    ds = ray.data.read_parquet(data_path, columns=["one"], filesystem=fs)
    values = [s["one"] for s in ds.take()]
    assert sorted(values) == ["1", "1", "1", "3", "3", "3"]


def test_parquet_read_partitioned_with_filter(ray_start_regular_shared, tmp_path):
    df = pd.DataFrame(
        {"one": [1, 1, 1, 3, 3, 3], "two": ["a", "a", "b", "b", "c", "c"]}
    )
    table = pa.Table.from_pandas(df)
    pq.write_to_dataset(
        table, root_path=str(tmp_path), partition_cols=["one"], use_legacy_dataset=False
    )

    # 2 partitions, 1 empty partition, 1 block/read task

    ds = ray.data.read_parquet(
        str(tmp_path), override_num_blocks=1, filter=(pa.dataset.field("two") == "a")
    )

    values = [[s["one"], s["two"]] for s in ds.take()]
    assert sorted(values) == [["1", "a"], ["1", "a"]]
    assert ds.count() == 2

    # 2 partitions, 1 empty partition, 2 block/read tasks, 1 empty block

    ds = ray.data.read_parquet(
        str(tmp_path), override_num_blocks=2, filter=(pa.dataset.field("two") == "a")
    )

    values = [[s["one"], s["two"]] for s in ds.take()]
    assert sorted(values) == [["1", "a"], ["1", "a"]]
    assert ds.count() == 2


@pytest.mark.parametrize(
    "fs,data_path",
    [
        (None, lazy_fixture("local_path")),
        (lazy_fixture("local_fs"), lazy_fixture("local_path")),
        (lazy_fixture("s3_fs"), lazy_fixture("s3_path")),
        (
            lazy_fixture("s3_fs_with_anonymous_crendential"),
            lazy_fixture("s3_path_with_anonymous_crendential"),
        ),
    ],
)
def test_parquet_read_partitioned_with_columns(ray_start_regular_shared, fs, data_path):
    data = {
        "x": [0, 0, 1, 1, 2, 2],
        "y": ["a", "b", "a", "b", "a", "b"],
        "z": [0.1, 0.2, 0.3, 0.4, 0.5, 0.6],
    }
    table = pa.Table.from_pydict(data)

    pq.write_to_dataset(
        table,
        root_path=_unwrap_protocol(data_path),
        filesystem=fs,
        use_legacy_dataset=False,
        partition_cols=["x", "y"],
    )

    ds = ray.data.read_parquet(
        _unwrap_protocol(data_path),
        columns=["y", "z"],
        filesystem=fs,
    )
    assert set(ds.columns()) == {"y", "z"}
    values = [[s["y"], s["z"]] for s in ds.take()]
    assert sorted(values) == [
        ["a", 0.1],
        ["a", 0.3],
        ["a", 0.5],
        ["b", 0.2],
        ["b", 0.4],
        ["b", 0.6],
    ]


@pytest.mark.parametrize(
    "fs,data_path",
    [
        (None, lazy_fixture("local_path")),
        (lazy_fixture("local_fs"), lazy_fixture("local_path")),
        (lazy_fixture("s3_fs"), lazy_fixture("s3_path")),
        (
            lazy_fixture("s3_fs_with_anonymous_crendential"),
            lazy_fixture("s3_path_with_anonymous_crendential"),
        ),
    ],
)
def test_parquet_read_partitioned_with_partition_filter(
    ray_start_regular_shared, fs, data_path
):
    # This test is to make sure when only one file remains
    # after partition filtering, Ray data can still parse the
    # partitions correctly.
    data = {
        "x": [0, 0, 1, 1, 2, 2],
        "y": ["a", "b", "a", "b", "a", "b"],
        "z": [0.1, 0.2, 0.3, 0.4, 0.5, 0.6],
    }
    table = pa.Table.from_pydict(data)

    pq.write_to_dataset(
        table,
        root_path=_unwrap_protocol(data_path),
        filesystem=fs,
        use_legacy_dataset=False,
        partition_cols=["x", "y"],
    )

    ds = ray.data.read_parquet(
        _unwrap_protocol(data_path),
        filesystem=fs,
        columns=["x", "y", "z"],
        partition_filter=ray.data.datasource.partitioning.PathPartitionFilter.of(
            filter_fn=lambda x: (x["x"] == "0") and (x["y"] == "a"), style="hive"
        ),
    )

    # Where we insert partition columns is an implementation detail, so we don't check
    # the order of the columns.
    assert sorted(zip(ds.schema().names, ds.schema().types)) == [
        ("x", pa.string()),
        ("y", pa.string()),
        ("z", pa.float64()),
    ]

    values = [[s["x"], s["y"], s["z"]] for s in ds.take()]

    assert sorted(values) == [["0", "a", 0.1]]


def test_parquet_read_partitioned_explicit(ray_start_regular_shared, tmp_path):
    df = pd.DataFrame(
        {"one": [1, 1, 1, 3, 3, 3], "two": ["a", "b", "c", "e", "f", "g"]}
    )
    table = pa.Table.from_pandas(df)
    pq.write_to_dataset(
        table,
        root_path=str(tmp_path),
        partition_cols=["one"],
        use_legacy_dataset=False,
    )

    partitioning = Partitioning("hive", field_types={"one": int})
    ds = ray.data.read_parquet(str(tmp_path), partitioning=partitioning)

    # Test metadata-only parquet ops.
    assert ds.count() == 6
    assert ds.size_bytes() > 0
    # Schema information and input files are available from Parquet metadata,
    # so we do not need to compute the first block.
    assert ds.schema() == Schema(pa.schema({"two": pa.string(), "one": pa.int64()}))
    input_files = ds.input_files()
    assert len(input_files) == 2, input_files

    # Forces a data read.
    values = [[s["one"], s["two"]] for s in ds.take()]
    assert sorted(values) == [
        [1, "a"],
        [1, "b"],
        [1, "c"],
        [3, "e"],
        [3, "f"],
        [3, "g"],
    ]


def test_parquet_read_with_udf(ray_start_regular_shared, tmp_path):
    one_data = list(range(6))
    df = pd.DataFrame({"one": one_data, "two": 2 * ["a"] + 2 * ["b"] + 2 * ["c"]})
    table = pa.Table.from_pandas(df)
    pq.write_to_dataset(
        table, root_path=str(tmp_path), partition_cols=["two"], use_legacy_dataset=False
    )

    def _block_udf(block: pa.Table):
        df = block.to_pandas()
        df["one"] += 1
        return pa.Table.from_pandas(df)

    # 1 block/read task

    ds = ray.data.read_parquet(
        str(tmp_path), override_num_blocks=1, _block_udf=_block_udf
    )

    ones, twos = zip(*[[s["one"], s["two"]] for s in ds.take()])
    np.testing.assert_array_equal(sorted(ones), np.array(one_data) + 1)

    # 2 blocks/read tasks

    ds = ray.data.read_parquet(
        str(tmp_path), override_num_blocks=2, _block_udf=_block_udf
    )

    ones, twos = zip(*[[s["one"], s["two"]] for s in ds.take()])
    np.testing.assert_array_equal(sorted(ones), np.array(one_data) + 1)

    # 2 blocks/read tasks, 1 empty block

    ds = ray.data.read_parquet(
        str(tmp_path),
        override_num_blocks=2,
        partition_filter=PathPartitionFilter.of(
            lambda partitions: partitions["two"] == "a"
        ),
        _block_udf=_block_udf,
    )

    ones, twos = zip(*[[s["one"], s["two"]] for s in ds.take()])
    np.testing.assert_array_equal(sorted(ones), np.array(one_data[:2]) + 1)


@pytest.mark.parametrize(
    "fs,data_path",
    [
        (None, lazy_fixture("local_path")),
        (lazy_fixture("local_fs"), lazy_fixture("local_path")),
        (lazy_fixture("s3_fs"), lazy_fixture("s3_path")),
        (lazy_fixture("s3_fs_with_space"), lazy_fixture("s3_path_with_space")),
        (
            lazy_fixture("s3_fs_with_anonymous_crendential"),
            lazy_fixture("s3_path_with_anonymous_crendential"),
        ),
    ],
)
def test_parquet_read_parallel_meta_fetch(ray_start_regular_shared, fs, data_path):
    setup_data_path = _unwrap_protocol(data_path)
    num_dfs = PARALLELIZE_META_FETCH_THRESHOLD + 1
    for idx in range(num_dfs):
        df = pd.DataFrame({"one": list(range(3 * idx, 3 * (idx + 1)))})
        table = pa.Table.from_pandas(df)
        path = os.path.join(setup_data_path, f"test_{idx}.parquet")
        pq.write_table(table, path, filesystem=fs)

    parallelism = 8
    ds = ray.data.read_parquet(
        data_path, filesystem=fs, override_num_blocks=parallelism
    )

    # Test metadata-only parquet ops.
    assert ds.count() == num_dfs * 3
    assert ds.size_bytes() > 0
    # Schema information and input files are available from Parquet metadata,
    # so we do not need to compute the first block.
    assert ds.schema() is not None
    input_files = ds.input_files()
    assert len(input_files) == num_dfs, input_files

    # Forces a data read.
    values = [s["one"] for s in ds.take(limit=3 * num_dfs)]
    assert sorted(values) == list(range(3 * num_dfs))


def test_parquet_reader_estimate_data_size(shutdown_only, tmp_path):
    ctx = ray.data.context.DataContext.get_current()
    old_decoding_size_estimation = ctx.decoding_size_estimation
    ctx.decoding_size_estimation = True
    try:
        tensor_output_path = os.path.join(tmp_path, "tensor")
        ray.data.range_tensor(1000, shape=(1000,)).write_parquet(tensor_output_path)
        ds = ray.data.read_parquet(
            tensor_output_path, meta_provider=ParquetMetadataProvider()
        )
        assert ds._plan.initial_num_blocks() > 1
        data_size = ds.size_bytes()
        assert (
            data_size >= 6_000_000 and data_size <= 10_000_000
        ), "estimated data size is out of expected bound"
        data_size = ds.materialize().size_bytes()
        assert (
            data_size >= 7_000_000 and data_size <= 10_000_000
        ), "actual data size is out of expected bound"

        datasource = ParquetDatasource(
            tensor_output_path, meta_provider=ParquetMetadataProvider()
        )
        assert (
            datasource._encoding_ratio >= 300 and datasource._encoding_ratio <= 600
        ), "encoding ratio is out of expected bound"
        data_size = datasource.estimate_inmemory_data_size()
        assert (
            data_size >= 6_000_000 and data_size <= 10_000_000
        ), "estimated data size is either out of expected bound"
        assert (
            data_size
            == ParquetDatasource(
                tensor_output_path, meta_provider=ParquetMetadataProvider()
            ).estimate_inmemory_data_size()
        ), "estimated data size is not deterministic in multiple calls."

        text_output_path = os.path.join(tmp_path, "text")
        ray.data.range(1000).map(lambda _: {"text": "a" * 1000}).write_parquet(
            text_output_path
        )
        ds = ray.data.read_parquet(
            text_output_path, meta_provider=ParquetMetadataProvider()
        )
        assert ds._plan.initial_num_blocks() > 1
        data_size = ds.size_bytes()
        assert (
            data_size >= 1_000_000 and data_size <= 2_000_000
        ), "estimated data size is out of expected bound"
        data_size = ds.materialize().size_bytes()
        assert (
            data_size >= 1_000_000 and data_size <= 2_000_000
        ), "actual data size is out of expected bound"

        datasource = ParquetDatasource(
            text_output_path, meta_provider=ParquetMetadataProvider()
        )
        assert (
            datasource._encoding_ratio >= 150 and datasource._encoding_ratio <= 300
        ), "encoding ratio is out of expected bound"
        data_size = datasource.estimate_inmemory_data_size()
        assert (
            data_size >= 1_000_000 and data_size <= 2_000_000
        ), "estimated data size is out of expected bound"
        assert (
            data_size
            == ParquetDatasource(
                text_output_path, meta_provider=ParquetMetadataProvider()
            ).estimate_inmemory_data_size()
        ), "estimated data size is not deterministic in multiple calls."
    finally:
        ctx.decoding_size_estimation = old_decoding_size_estimation


@pytest.mark.parametrize(
    "fs,data_path,endpoint_url",
    [
        (None, lazy_fixture("local_path"), None),
        (lazy_fixture("local_fs"), lazy_fixture("local_path"), None),
        (lazy_fixture("s3_fs"), lazy_fixture("s3_path"), lazy_fixture("s3_server")),
    ],
)
def test_parquet_write(ray_start_regular_shared, fs, data_path, endpoint_url):
    if endpoint_url is None:
        storage_options = {}
    else:
        storage_options = dict(client_kwargs=dict(endpoint_url=endpoint_url))
    df1 = pd.DataFrame({"one": [1, 2, 3], "two": ["a", "b", "c"]})
    df2 = pd.DataFrame({"one": [4, 5, 6], "two": ["e", "f", "g"]})
    df = pd.concat([df1, df2])
    ds = ray.data.from_blocks([df1, df2])
    path = os.path.join(data_path, "test_parquet_dir")
    if fs is None:
        os.mkdir(path)
    else:
        fs.create_dir(_unwrap_protocol(path))
    ds._set_uuid("data")
    ds.write_parquet(path, filesystem=fs)
    path1 = os.path.join(path, "data_000000_000000.parquet")
    path2 = os.path.join(path, "data_000001_000000.parquet")
    dfds = pd.concat(
        [
            pd.read_parquet(path1, storage_options=storage_options),
            pd.read_parquet(path2, storage_options=storage_options),
        ]
    )
    assert df.equals(dfds)
    if fs is None:
        shutil.rmtree(path)
    else:
        fs.delete_dir(_unwrap_protocol(path))


def test_parquet_file_extensions(ray_start_regular_shared, tmp_path):
    table = pa.table({"food": ["spam", "ham", "eggs"]})
    pq.write_table(table, tmp_path / "table.parquet")
    # `spam` should be filtered out.
    with open(tmp_path / "spam", "w"):
        pass

    ds = ray.data.read_parquet(tmp_path, file_extensions=["parquet"])

    assert ds.count() == 3


@pytest.mark.parametrize(
    "fs,data_path,endpoint_url",
    [
        (None, lazy_fixture("local_path"), None),
        (lazy_fixture("local_fs"), lazy_fixture("local_path"), None),
        (lazy_fixture("s3_fs"), lazy_fixture("s3_path"), lazy_fixture("s3_server")),
    ],
)
def test_parquet_write_create_dir(
    ray_start_regular_shared, fs, data_path, endpoint_url
):
    if endpoint_url is None:
        storage_options = {}
    else:
        storage_options = dict(client_kwargs=dict(endpoint_url=endpoint_url))
    df1 = pd.DataFrame({"one": [1, 2, 3], "two": ["a", "b", "c"]})
    df2 = pd.DataFrame({"one": [4, 5, 6], "two": ["e", "f", "g"]})
    df = pd.concat([df1, df2])
    ds = ray.data.from_blocks([df1, df2])
    path = os.path.join(data_path, "test_parquet_dir")
    # Set the uuid to a known value so that we can easily get the parquet file names.
    data_key = "data"
    ds._set_uuid(data_key)
    ds.write_parquet(path, filesystem=fs)

    # Ensure that directory was created.
    if fs is None:
        assert os.path.isdir(path)
    else:
        assert fs.get_file_info(_unwrap_protocol(path)).type == pa.fs.FileType.Directory

    # Check that data was properly written to the directory.
    path1 = os.path.join(path, f"{data_key}_000000_000000.parquet")
    path2 = os.path.join(path, f"{data_key}_000001_000000.parquet")
    dfds = pd.concat(
        [
            pd.read_parquet(path1, storage_options=storage_options),
            pd.read_parquet(path2, storage_options=storage_options),
        ]
    )
    assert df.equals(dfds)

    # Ensure that directories that already exist are left alone and that the
    # attempted creation still succeeds.
    path3 = os.path.join(path, f"{data_key}_0000002_000000.parquet")
    path4 = os.path.join(path, f"{data_key}_0000003_000000.parquet")
    if fs is None:
        os.rename(path1, path3)
        os.rename(path2, path4)
    else:
        fs.move(_unwrap_protocol(path1), _unwrap_protocol(path3))
        fs.move(_unwrap_protocol(path2), _unwrap_protocol(path4))
    ds.write_parquet(path, filesystem=fs)

    # Check that the original Parquet files were left untouched and that the
    # new ones were added.
    dfds = pd.concat(
        [
            pd.read_parquet(path1, storage_options=storage_options),
            pd.read_parquet(path2, storage_options=storage_options),
            pd.read_parquet(path3, storage_options=storage_options),
            pd.read_parquet(path4, storage_options=storage_options),
        ]
    )
    assert pd.concat([df, df]).equals(dfds)
    if fs is None:
        shutil.rmtree(path)
    else:
        fs.delete_dir(_unwrap_protocol(path))

    # Test that writing empty blocks does not create empty parquet files,
    # nor does it create empty directories when no files are created.
    ds_all_empty = ds.filter(lambda x: x["one"] > 10).materialize()
    assert ds_all_empty._plan.initial_num_blocks() == 2
    assert ds_all_empty.count() == 0

    all_empty_key = "all_empty"
    all_empty_path = os.path.join(data_path, f"test_parquet_dir_{all_empty_key}")
    ds_all_empty.write_parquet(all_empty_path, filesystem=fs)

    ds_contains_some_empty = ds.union(ds_all_empty)
    # 2 blocks from original ds with 6 rows total, 2 empty blocks from ds_all_empty.
    assert ds_contains_some_empty._plan.initial_num_blocks() == 4
    assert ds_contains_some_empty.count() == 6

    some_empty_key = "some_empty"
    # Set the uuid to a known value so that we can easily get the parquet file names.
    ds_contains_some_empty._set_uuid(some_empty_key)
    some_empty_path = os.path.join(path, f"test_parquet_dir_{some_empty_key}")
    ds_contains_some_empty.write_parquet(some_empty_path, filesystem=fs)

    # Ensure that directory was created for only the non-empty dataset.
    if fs is None:
        assert not os.path.isdir(all_empty_path)
        assert os.path.isdir(some_empty_path)
        # Only files for the non-empty blocks should be created.
        file_list = os.listdir(some_empty_path)
        file_list.sort()
        assert file_list == [
            f"{some_empty_key}_00000{i}_000000.parquet" for i in range(2)
        ]
    else:
        assert (
            fs.get_file_info(_unwrap_protocol(all_empty_path)).type
            == pa.fs.FileType.NotFound
        )
        assert (
            fs.get_file_info(_unwrap_protocol(some_empty_path)).type
            == pa.fs.FileType.Directory
        )

    # Check that data was properly written to the directory.
    dfds = pd.concat(
        [
            pd.read_parquet(
                os.path.join(
                    some_empty_path,
                    f"{some_empty_key}_00000{i}_000000.parquet",
                ),
                storage_options=storage_options,
            )
            for i in range(2)
        ]
    )
    assert df.equals(dfds)


@pytest.mark.parametrize(
    "fs,data_path",
    [
        (None, lazy_fixture("local_path")),
        (lazy_fixture("local_fs"), lazy_fixture("local_path")),
        (lazy_fixture("s3_fs"), lazy_fixture("s3_path")),
        (
            lazy_fixture("s3_fs_with_anonymous_crendential"),
            lazy_fixture("s3_path_with_anonymous_crendential"),
        ),
    ],
)
def test_parquet_roundtrip(ray_start_regular_shared, fs, data_path):
    path = os.path.join(data_path, "test_parquet_dir")
    if fs is None:
        os.mkdir(path)
    else:
        fs.create_dir(_unwrap_protocol(path))

    df1 = pd.DataFrame({"one": [1, 2, 3], "two": ["a", "b", "c"]})
    df2 = pd.DataFrame({"one": [4, 5, 6], "two": ["e", "f", "g"]})
    ds = ray.data.from_pandas([df1, df2])
    ds.write_parquet(path, filesystem=fs)

    ds2 = ray.data.read_parquet(path, filesystem=fs)

    read_data = set(ds2.to_pandas().itertuples(index=False))
    written_data = set(pd.concat([df1, df2]).itertuples(index=False))
    assert read_data == written_data

    # Test metadata ops.
    for block, meta in ds2._plan.execute().blocks:
        BlockAccessor.for_block(ray.get(block)).size_bytes() == meta.size_bytes

    if fs is None:
        shutil.rmtree(path)
    else:
        fs.delete_dir(_unwrap_protocol(path))


def test_parquet_read_empty_file(ray_start_regular_shared, tmp_path):
    path = os.path.join(tmp_path, "data.parquet")
    table = pa.table({})
    pq.write_table(table, path)

    ds = ray.data.read_parquet(path)

    assert ds.take_all() == []


def test_parquet_reader_batch_size(ray_start_regular_shared, tmp_path):
    path = os.path.join(tmp_path, "data.parquet")
    ray.data.range_tensor(1000, shape=(1000,)).write_parquet(path)
    ds = ray.data.read_parquet(path, batch_size=10)
    assert ds.count() == 1000


def test_parquet_datasource_names(ray_start_regular_shared, tmp_path):
    df = pd.DataFrame({"spam": [1, 2, 3]})
    path = os.path.join(tmp_path, "data.parquet")
    df.to_parquet(path)

    assert ParquetBulkDatasource(path).get_name() == "ParquetBulk"
    assert ParquetDatasource(path).get_name() == "Parquet"


@pytest.mark.parametrize(
    "fs,data_path",
    [
        (lazy_fixture("local_fs"), lazy_fixture("local_path")),
    ],
)
def test_parquet_concurrency(ray_start_regular_shared, fs, data_path):
    df1 = pd.DataFrame({"one": [1, 2, 3], "two": ["a", "b", "c"]})
    table = pa.Table.from_pandas(df1)
    setup_data_path = _unwrap_protocol(data_path)
    path1 = os.path.join(setup_data_path, "test1.parquet")
    pq.write_table(table, path1, filesystem=fs)
    df2 = pd.DataFrame({"one": [4, 5, 6], "two": ["e", "f", "g"]})
    table = pa.Table.from_pandas(df2)
    path2 = os.path.join(setup_data_path, "test2.parquet")
    pq.write_table(table, path2, filesystem=fs)

    concurrency_counter = ConcurrencyCounter.remote()

    def map_batches(batch):
        ray.get(concurrency_counter.inc.remote())
        time.sleep(0.5)
        ray.get(concurrency_counter.decr.remote())
        return batch

    concurrency = 1
    ds = ray.data.read_parquet(
        data_path,
        filesystem=fs,
        concurrency=concurrency,
        override_num_blocks=2,
    )
    ds = ds.map_batches(
        map_batches,
        batch_size=None,
        concurrency=concurrency,
    )
    assert ds.count() == 6
    actual_max_concurrency = ray.get(concurrency_counter.get_max_concurrency.remote())
    assert actual_max_concurrency <= concurrency


# NOTE: All tests above share a Ray cluster, while the tests below do not. These
# tests should only be carefully reordered to retain this invariant!


def test_parquet_read_spread(ray_start_cluster, tmp_path, restore_data_context):
    ray.shutdown()
    cluster = ray_start_cluster
    cluster.add_node(
        resources={"bar:1": 100},
        num_cpus=10,
        object_store_memory=2 * 1024 * 1024 * 1024,
        _system_config={"max_direct_call_object_size": 0},
    )
    cluster.add_node(
        resources={"bar:2": 100},
        num_cpus=10,
        object_store_memory=2 * 1024 * 1024 * 1024,
    )
    cluster.add_node(resources={"bar:3": 100}, num_cpus=0)

    ray.init(cluster.address)

    @ray.remote
    def get_node_id():
        return ray.get_runtime_context().get_node_id()

    node1_id = ray.get(get_node_id.options(resources={"bar:1": 1}).remote())
    node2_id = ray.get(get_node_id.options(resources={"bar:2": 1}).remote())

    data_path = str(tmp_path)
    df1 = pd.DataFrame({"one": list(range(100)), "two": list(range(100, 200))})
    path1 = os.path.join(data_path, "test1.parquet")
    df1.to_parquet(path1)
    df2 = pd.DataFrame({"one": list(range(300, 400)), "two": list(range(400, 500))})
    path2 = os.path.join(data_path, "test2.parquet")
    df2.to_parquet(path2)

    # Minimize the block size to prevent Ray Data from reading multiple fragments in a
    # single task.
    ray.data.DataContext.get_current().target_max_block_size = 1
    ds = ray.data.read_parquet(data_path)

    # Force reads.
    bundles = ds.iter_internal_ref_bundles()
    block_refs = _ref_bundles_iterator_to_block_refs_list(bundles)
    ray.wait(block_refs, num_returns=len(block_refs), fetch_local=False)
    location_data = ray.experimental.get_object_locations(block_refs)
    locations = []
    for block in block_refs:
        locations.extend(location_data[block]["node_ids"])
    assert set(locations) == {node1_id, node2_id}, set(locations)


def test_parquet_bulk_columns(ray_start_regular_shared):
    ds = ray.data.read_parquet_bulk("example://iris.parquet", columns=["variety"])

    assert ds.columns() == ["variety"]


@pytest.mark.parametrize("num_rows_per_file", [5, 10, 50])
def test_write_num_rows_per_file(tmp_path, ray_start_regular_shared, num_rows_per_file):
    import pyarrow.parquet as pq

    ray.data.range(100, override_num_blocks=20).write_parquet(
        tmp_path, num_rows_per_file=num_rows_per_file
    )

    for filename in os.listdir(tmp_path):
        table = pq.read_table(os.path.join(tmp_path, filename))
        assert len(table) == num_rows_per_file


@pytest.mark.parametrize("shuffle", [True, False, "file"])
def test_invalid_shuffle_arg_raises_error(ray_start_regular_shared, shuffle):

    with pytest.raises(ValueError):
        ray.data.read_parquet("example://iris.parquet", shuffle=shuffle)


@pytest.mark.parametrize("shuffle", [None, "files"])
def test_valid_shuffle_arg_does_not_raise_error(ray_start_regular_shared, shuffle):
    ray.data.read_parquet("example://iris.parquet", shuffle=shuffle)


def test_partitioning_in_dataset_kwargs_raises_error(ray_start_regular_shared):
    with pytest.raises(ValueError):
        ray.data.read_parquet(
            "example://iris.parquet", dataset_kwargs=dict(partitioning="hive")
        )


def test_tensors_in_tables_parquet(
    ray_start_regular_shared, tmp_path, restore_data_context
):
    """This test verifies both V1 and V2 Tensor Type extensions of
    Arrow Array types
    """

    num_rows = 10_000
    num_groups = 10

    inner_shape = (2, 2, 2)
    shape = (num_rows,) + inner_shape
    num_tensor_elem = np.prod(np.array(shape))

    arr = np.arange(num_tensor_elem).reshape(shape)

    id_col_name = "_id"
    group_col_name = "group"
    tensor_col_name = "tensor"

    id_vals = list(range(num_rows))
    group_vals = [i % num_groups for i in id_vals]

    df = pd.DataFrame(
        {
            id_col_name: id_vals,
            group_col_name: group_vals,
            tensor_col_name: [a.tobytes() for a in arr],
        }
    )

    #
    # Test #1: Verify writing tensors as ArrowTensorType (v1)
    #

    tensor_v1_path = f"{tmp_path}/tensor_v1"

    ds = ray.data.from_pandas([df])
    ds.write_parquet(tensor_v1_path)

    ds = ray.data.read_parquet(
        tensor_v1_path,
        tensor_column_schema={tensor_col_name: (arr.dtype, inner_shape)},
        override_num_blocks=10,
    )

    assert isinstance(
        ds.schema().base_schema.field_by_name(tensor_col_name).type,
        get_arrow_extension_fixed_shape_tensor_types(),
    )

    expected_tuples = list(zip(id_vals, group_vals, arr))

    def _assert_equal(rows, expected):
        values = [[s[id_col_name], s[group_col_name], s[tensor_col_name]] for s in rows]

        assert len(values) == len(expected)

        for v, e in zip(sorted(values, key=lambda v: v[0]), expected):
            np.testing.assert_equal(v, e)

    _assert_equal(ds.take_all(), expected_tuples)

    #
    # Test #2: Verify writing tensors as ArrowTensorTypeV2
    #

    DataContext.get_current().use_arrow_tensor_v2 = True

    tensor_v2_path = f"{tmp_path}/tensor_v2"

    ds = ray.data.from_pandas([df])
    ds.write_parquet(tensor_v2_path)

    ds = ray.data.read_parquet(
        tensor_v2_path,
        tensor_column_schema={tensor_col_name: (arr.dtype, inner_shape)},
        override_num_blocks=10,
    )

    assert isinstance(
        ds.schema().base_schema.field_by_name(tensor_col_name).type, ArrowTensorTypeV2
    )

    _assert_equal(ds.take_all(), expected_tuples)


def test_multiple_files_with_ragged_arrays(ray_start_regular_shared, tmp_path):
    # Test reading multiple parquet files, each of which has different-shaped
    # ndarrays in the same column.
    # See https://github.com/ray-project/ray/issues/47960 for more context.
    num_rows = 3
    ds = ray.data.range(num_rows)

    def map(row):
        id = row["id"] + 1
        row["data"] = np.zeros((id * 100, id * 100), dtype=np.int8)
        return row

    # Write 3 parquet files with different-shaped ndarray values in the
    # "data" column.
    ds.map(map).repartition(num_rows).write_parquet(tmp_path)

    # Read these 3 files, check that the result is correct.
    ds2 = ray.data.read_parquet(tmp_path, override_num_blocks=1)
    res = ds2.take_all()
    res = sorted(res, key=lambda row: row["id"])
    assert len(res) == num_rows
    for index, item in enumerate(res):
        assert item["id"] == index
        assert item["data"].shape == (100 * (index + 1), 100 * (index + 1))


def test_count_with_filter(ray_start_regular_shared):
    ds = ray.data.read_parquet(
        "example://iris.parquet", filter=(pds.field("sepal.length") < pds.scalar(0))
    )
    assert ds.count() == 0
    assert isinstance(ds.count(), int)


def test_write_with_schema(ray_start_regular_shared, tmp_path):
    ds = ray.data.range(1)
    schema = pa.schema({"id": pa.float32()})

    ds.write_parquet(tmp_path, schema=schema)

    assert pq.read_table(tmp_path).schema == schema


@pytest.mark.parametrize(
    "row_data",
    [
        [{"a": 1, "b": None}, {"a": 1, "b": 2}],
        [{"a": None, "b": 3}, {"a": 1, "b": 2}],
        [{"a": None, "b": 1}, {"a": 1, "b": None}],
    ],
    ids=["row1_b_null", "row1_a_null", "row_each_null"],
)
def test_write_auto_infer_nullable_fields(
    tmp_path, ray_start_regular_shared, row_data, restore_data_context
):
    """
    Test that when writing multiple blocks, we can automatically infer nullable
    fields.
    """
    ctx = DataContext.get_current()
    # So that we force multiple blocks on mapping.
    ctx.target_max_block_size = 1
    ds = ray.data.range(len(row_data)).map(lambda row: row_data[row["id"]])
    # So we force writing to a single file.
    ds.write_parquet(tmp_path, num_rows_per_file=2)


def test_seed_file_shuffle(restore_data_context, tmp_path):
    def write_parquet_file(path, file_index):
        """Write a dummy Parquet file with test data."""
        # Create a dummy dataset with unique data for each file
        data = {
            "col1": range(10 * file_index, 10 * (file_index + 1)),
            "col2": ["foo", "bar"] * 5,
        }
        table = pa.Table.from_pydict(data)
        pq.write_table(table, path)

    ctx = ray.data.DataContext.get_current()
    ctx.execution_options.preserve_order = True

    # Create temporary Parquet files for testing in the current directory
    paths = [os.path.join(tmp_path, f"test_file_{i}.parquet") for i in range(5)]
    for i, path in enumerate(paths):
        # Write dummy Parquet files
        write_parquet_file(path, i)

    # Read with deterministic shuffling
    shuffle_config = FileShuffleConfig(seed=42)
    ds1 = ray.data.read_parquet(paths, shuffle=shuffle_config)
    ds2 = ray.data.read_parquet(paths, shuffle=shuffle_config)

    # Verify deterministic behavior
    assert ds1.take_all() == ds2.take_all()


<<<<<<< HEAD
def test_read_file_with_partition_values(ray_start_regular_shared, tmp_path):
    # Typically, partition values are excluded from the Parquet file and are instead
    # encoded in the directory structure. However, in some cases, partition values
    # are also included in the Parquet file. This test verifies that case.
    table = pa.Table.from_pydict({"data": [0], "year": [2024]})
    os.makedirs(tmp_path / "year=2024")
    pq.write_table(table, tmp_path / "year=2024" / "data.parquet")

    ds = ray.data.read_parquet(tmp_path)

    assert ds.take_all() == [{"data": 0, "year": 2024}]
=======
def test_read_null_data_in_first_file(tmp_path, ray_start_regular_shared):
    # The `read_parquet` implementation might infer the schema from the first file.
    # This test ensures that implementation handles the case where the first file has no
    # data and the inferred type is `null`.
    pq.write_table(pa.Table.from_pydict({"data": [None, None, None]}), tmp_path / "1")
    pq.write_table(pa.Table.from_pydict({"data": ["spam", "ham"]}), tmp_path / "2")

    ds = ray.data.read_parquet(tmp_path)

    rows = sorted(ds.take_all(), key=lambda row: row["data"] or "")
    assert rows == [
        {"data": None},
        {"data": None},
        {"data": None},
        {"data": "ham"},
        {"data": "spam"},
    ]
>>>>>>> ba391087


if __name__ == "__main__":
    import sys

    sys.exit(pytest.main(["-v", __file__]))<|MERGE_RESOLUTION|>--- conflicted
+++ resolved
@@ -1425,7 +1425,6 @@
     assert ds1.take_all() == ds2.take_all()
 
 
-<<<<<<< HEAD
 def test_read_file_with_partition_values(ray_start_regular_shared, tmp_path):
     # Typically, partition values are excluded from the Parquet file and are instead
     # encoded in the directory structure. However, in some cases, partition values
@@ -1437,7 +1436,8 @@
     ds = ray.data.read_parquet(tmp_path)
 
     assert ds.take_all() == [{"data": 0, "year": 2024}]
-=======
+
+
 def test_read_null_data_in_first_file(tmp_path, ray_start_regular_shared):
     # The `read_parquet` implementation might infer the schema from the first file.
     # This test ensures that implementation handles the case where the first file has no
@@ -1455,7 +1455,6 @@
         {"data": "ham"},
         {"data": "spam"},
     ]
->>>>>>> ba391087
 
 
 if __name__ == "__main__":
