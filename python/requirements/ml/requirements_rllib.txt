--- conflicted
+++ resolved
@@ -4,15 +4,10 @@
 # ---------------------
 # Atari
 autorom[accept-rom-license]
-<<<<<<< HEAD
 gym>=0.21.0; python_version >= '3.7'
-gym[atari]==0.19.0; python_version < '3.7'
-=======
-gym>=0.21.0,<0.24.1; python_version >= '3.7'
 gym==0.19.0; python_version < '3.7'
 ale-py==0.7.5; python_version >= '3.7'
 ale-py==0.7.1; python_version < '3.7'
->>>>>>> 152a8b90
 # Kaggle envs.
 kaggle_environments==1.7.11
 # Unity3D testing
