// Copyright 2017 The Ray Authors.
//
// Licensed under the Apache License, Version 2.0 (the "License");
// you may not use this file except in compliance with the License.
// You may obtain a copy of the License at
//
//  http://www.apache.org/licenses/LICENSE-2.0
//
// Unless required by applicable law or agreed to in writing, software
// distributed under the License is distributed on an "AS IS" BASIS,
// WITHOUT WARRANTIES OR CONDITIONS OF ANY KIND, either express or implied.
// See the License for the specific language governing permissions and
// limitations under the License.

#include "ray/core_worker/transport/direct_actor_task_submitter.h"

#include <thread>

#include "ray/common/task/task.h"
#include "ray/gcs/pb_util.h"

using ray::rpc::ActorTableData;
using namespace ray::gcs;

namespace ray {
namespace core {

void CoreWorkerDirectActorTaskSubmitter::AddActorQueueIfNotExists(
<<<<<<< HEAD
    const ActorID &actor_id, int32_t max_pending_calls) {
  absl::MutexLock lock(&mu_);
  // No need to check whether the insert was successful, since it is possible
  // for this worker to have multiple references to the same actor.
  RAY_LOG(INFO) << "Set max pending calls to " << max_pending_calls << " for actor "
                << actor_id;
  client_queues_.emplace(actor_id, ClientQueue(actor_id, max_pending_calls));
=======
    const ActorID &actor_id, bool execute_out_of_order) {
  absl::MutexLock lock(&mu_);
  // No need to check whether the insert was successful, since it is possible
  // for this worker to have multiple references to the same actor.
  client_queues_.emplace(actor_id, ClientQueue(actor_id, execute_out_of_order));
>>>>>>> caa4ff37
}

void CoreWorkerDirectActorTaskSubmitter::KillActor(const ActorID &actor_id,
                                                   bool force_kill, bool no_restart) {
  absl::MutexLock lock(&mu_);
  rpc::KillActorRequest request;
  request.set_intended_actor_id(actor_id.Binary());
  request.set_force_kill(force_kill);
  request.set_no_restart(no_restart);

  auto it = client_queues_.find(actor_id);
  // The language frontend can only kill actors that it has a reference to.
  RAY_CHECK(it != client_queues_.end());

  if (!it->second.pending_force_kill) {
    it->second.pending_force_kill = request;
  } else if (force_kill) {
    // Overwrite the previous request to kill the actor if the new request is a
    // force kill.
    it->second.pending_force_kill->set_force_kill(true);
    if (no_restart) {
      // Overwrite the previous request to disable restart if the new request's
      // no_restart flag is set to true.
      it->second.pending_force_kill->set_no_restart(true);
    }
  }

  SendPendingTasks(actor_id);
}

Status CoreWorkerDirectActorTaskSubmitter::SubmitTask(TaskSpecification task_spec) {
  auto task_id = task_spec.TaskId();
  auto actor_id = task_spec.ActorId();
  RAY_LOG(DEBUG) << "Submitting task " << task_id;
  RAY_CHECK(task_spec.IsActorTask());

  bool task_queued = false;
  uint64_t send_pos = 0;
  {
    absl::MutexLock lock(&mu_);
    auto queue = client_queues_.find(actor_id);
    RAY_CHECK(queue != client_queues_.end());
    if (queue->second.state != rpc::ActorTableData::DEAD) {
      // We must fix the send order prior to resolving dependencies, which may
      // complete out of order. This ensures that we will not deadlock due to
      // backpressure. The receiving actor will execute the tasks according to
      // this sequence number.
      send_pos = task_spec.ActorCounter();
      RAY_CHECK(queue->second.actor_submit_queue->Emplace(send_pos, task_spec));
      queue->second.cur_pending_calls++;
      task_queued = true;
    }
  }

  if (task_queued) {
    io_service_.post(
        [task_spec, send_pos, this]() mutable {
          // We must release the lock before resolving the task dependencies since
          // the callback may get called in the same call stack.
          auto actor_id = task_spec.ActorId();
          resolver_.ResolveDependencies(
              task_spec, [this, send_pos, actor_id](Status status) {
                absl::MutexLock lock(&mu_);
                auto queue = client_queues_.find(actor_id);
                RAY_CHECK(queue != client_queues_.end());
                auto &actor_submit_queue = queue->second.actor_submit_queue;
                // Only dispatch tasks if the submitted task is still queued. The task
                // may have been dequeued if the actor has since failed.
                if (actor_submit_queue->Contains(send_pos)) {
                  if (status.ok()) {
                    actor_submit_queue->MarkDependencyResolved(send_pos);
                    SendPendingTasks(actor_id);
                  } else {
                    auto task_id = actor_submit_queue->Get(send_pos).first.TaskId();
                    actor_submit_queue->MarkDependencyFailed(send_pos);
                    task_finisher_.PendingTaskFailed(
                        task_id, rpc::ErrorType::DEPENDENCY_RESOLUTION_FAILED, &status);
                  }
                }
              });
        },
        "CoreWorkerDirectActorTaskSubmitter::SubmitTask");
  } else {
    // Do not hold the lock while calling into task_finisher_.
    task_finisher_.MarkTaskCanceled(task_id);
    rpc::ErrorType error_type;
    const rpc::RayException *creation_task_exception = nullptr;
    {
      absl::MutexLock lock(&mu_);
      auto queue = client_queues_.find(task_spec.ActorId());
      auto &death_cause = queue->second.death_cause;
      error_type = GenErrorTypeFromDeathCause(death_cause.get());
      creation_task_exception = GetCreationTaskExceptionFromDeathCause(death_cause.get());
    }
    auto status = Status::IOError("cancelling task of dead actor");
    // No need to increment the number of completed tasks since the actor is
    // dead.
    RAY_UNUSED(!task_finisher_.PendingTaskFailed(task_id, error_type, &status,
                                                 creation_task_exception));
  }

  // If the task submission subsequently fails, then the client will receive
  // the error in a callback.
  return Status::OK();
}

void CoreWorkerDirectActorTaskSubmitter::DisconnectRpcClient(ClientQueue &queue) {
  queue.rpc_client = nullptr;
  core_worker_client_pool_.Disconnect(WorkerID::FromBinary(queue.worker_id));
  queue.worker_id.clear();
  queue.pending_force_kill.reset();
}

void CoreWorkerDirectActorTaskSubmitter::FailInflightTasks(
    const std::unordered_map<TaskID, rpc::ClientCallback<rpc::PushTaskReply>>
        &inflight_task_callbacks) {
  // NOTE(kfstorm): We invoke the callbacks with a bad status to act like there's a
  // network issue. We don't call `task_finisher_.PendingTaskFailed` directly because
  // there's much more work to do in the callback.
  auto status = Status::IOError("Fail all inflight tasks due to actor state change.");
  rpc::PushTaskReply reply;
  for (const auto &entry : inflight_task_callbacks) {
    entry.second(status, reply);
  }
}

void CoreWorkerDirectActorTaskSubmitter::ConnectActor(const ActorID &actor_id,
                                                      const rpc::Address &address,
                                                      int64_t num_restarts) {
  RAY_LOG(DEBUG) << "Connecting to actor " << actor_id << " at worker "
                 << WorkerID::FromBinary(address.worker_id());

  std::unordered_map<TaskID, rpc::ClientCallback<rpc::PushTaskReply>>
      inflight_task_callbacks;

  {
    absl::MutexLock lock(&mu_);

    auto queue = client_queues_.find(actor_id);
    RAY_CHECK(queue != client_queues_.end());
    if (num_restarts < queue->second.num_restarts) {
      // This message is about an old version of the actor and the actor has
      // already restarted since then. Skip the connection.
      RAY_LOG(INFO) << "Skip actor connection that has already been restarted, actor_id="
                    << actor_id;
      return;
    }

    if (queue->second.rpc_client &&
        queue->second.rpc_client->Addr().ip_address() == address.ip_address() &&
        queue->second.rpc_client->Addr().port() == address.port()) {
      RAY_LOG(DEBUG) << "Skip actor that has already been connected, actor_id="
                     << actor_id;
      return;
    }

    if (queue->second.state == rpc::ActorTableData::DEAD) {
      // This message is about an old version of the actor and the actor has
      // already died since then. Skip the connection.
      return;
    }

    queue->second.num_restarts = num_restarts;
    if (queue->second.rpc_client) {
      // Clear the client to the old version of the actor.
      DisconnectRpcClient(queue->second);
      inflight_task_callbacks = std::move(queue->second.inflight_task_callbacks);
      queue->second.inflight_task_callbacks.clear();
    }

    queue->second.state = rpc::ActorTableData::ALIVE;
    // Update the mapping so new RPCs go out with the right intended worker id.
    queue->second.worker_id = address.worker_id();
    // Create a new connection to the actor.
    queue->second.rpc_client = core_worker_client_pool_.GetOrConnect(address);
    queue->second.actor_submit_queue->OnClientConnected();

    RAY_LOG(INFO) << "Connecting to actor " << actor_id << " at worker "
                  << WorkerID::FromBinary(address.worker_id());
    ResendOutOfOrderTasks(actor_id);
    SendPendingTasks(actor_id);
  }

  // NOTE(kfstorm): We need to make sure the lock is released before invoking callbacks.
  FailInflightTasks(inflight_task_callbacks);
}

void CoreWorkerDirectActorTaskSubmitter::DisconnectActor(
    const ActorID &actor_id, int64_t num_restarts, bool dead,
    const rpc::ActorDeathCause *death_cause) {
  RAY_LOG(DEBUG) << "Disconnecting from actor " << actor_id
                 << ", death context type=" << GetDeathCauseString(death_cause);

  std::unordered_map<TaskID, rpc::ClientCallback<rpc::PushTaskReply>>
      inflight_task_callbacks;

  {
    absl::MutexLock lock(&mu_);
    auto queue = client_queues_.find(actor_id);
    RAY_CHECK(queue != client_queues_.end());
    if (!dead) {
      RAY_CHECK(num_restarts > 0);
    }
    if (num_restarts <= queue->second.num_restarts && !dead) {
      // This message is about an old version of the actor that has already been
      // restarted successfully. Skip the message handling.
      RAY_LOG(INFO)
          << "Skip actor disconnection that has already been restarted, actor_id="
          << actor_id;
      return;
    }

    // The actor failed, so erase the client for now. Either the actor is
    // permanently dead or the new client will be inserted once the actor is
    // restarted.
    DisconnectRpcClient(queue->second);
    inflight_task_callbacks = std::move(queue->second.inflight_task_callbacks);
    queue->second.inflight_task_callbacks.clear();

    if (dead) {
      queue->second.state = rpc::ActorTableData::DEAD;
      if (death_cause != nullptr) {
        queue->second.death_cause = std::make_unique<rpc::ActorDeathCause>(*death_cause);
      }
      // If there are pending requests, treat the pending tasks as failed.
      RAY_LOG(INFO) << "Failing pending tasks for actor " << actor_id
                    << " because the actor is already dead.";

      auto status = Status::IOError("cancelling all pending tasks of dead actor");
      auto task_ids = queue->second.actor_submit_queue->ClearAllTasks();
      rpc::ErrorType error_type = GenErrorTypeFromDeathCause(death_cause);
      const rpc::RayException *creation_task_exception =
          GetCreationTaskExceptionFromDeathCause(death_cause);
      if (creation_task_exception != nullptr) {
        RAY_LOG(INFO) << "Creation task formatted exception: "
                      << creation_task_exception->formatted_exception_string()
                      << ", actor_id: " << actor_id;
      }

      for (auto &task_id : task_ids) {
        task_finisher_.MarkTaskCanceled(task_id);
        // No need to increment the number of completed tasks since the actor is
        // dead.
        RAY_UNUSED(!task_finisher_.PendingTaskFailed(task_id, error_type, &status,
                                                     creation_task_exception));
      }

      auto &wait_for_death_info_tasks = queue->second.wait_for_death_info_tasks;

      RAY_LOG(INFO) << "Failing tasks waiting for death info, size="
                    << wait_for_death_info_tasks.size() << ", actor_id=" << actor_id;
      for (auto &net_err_task : wait_for_death_info_tasks) {
        RAY_UNUSED(task_finisher_.MarkPendingTaskFailed(net_err_task.second, error_type,
                                                        creation_task_exception));
      }

      // No need to clean up tasks that have been sent and are waiting for
      // replies. They will be treated as failed once the connection dies.
      // We retain the sequencing information so that we can properly fail
      // any tasks submitted after the actor death.
    } else if (queue->second.state != rpc::ActorTableData::DEAD) {
      // Only update the actor's state if it is not permanently dead. The actor
      // will eventually get restarted or marked as permanently dead.
      queue->second.state = rpc::ActorTableData::RESTARTING;
      queue->second.num_restarts = num_restarts;
    }
  }

  // NOTE(kfstorm): We need to make sure the lock is released before invoking callbacks.
  FailInflightTasks(inflight_task_callbacks);
}

void CoreWorkerDirectActorTaskSubmitter::CheckTimeoutTasks() {
  std::vector<TaskSpecification> task_specs;
  {
    absl::MutexLock lock(&mu_);
    for (auto &queue_pair : client_queues_) {
      auto &queue = queue_pair.second;
      auto deque_itr = queue.wait_for_death_info_tasks.begin();
      while (deque_itr != queue.wait_for_death_info_tasks.end() &&
             /*timeout timestamp*/ deque_itr->first < current_time_ms()) {
        auto &task_spec = deque_itr->second;
        task_specs.push_back(task_spec);
        deque_itr = queue.wait_for_death_info_tasks.erase(deque_itr);
      }
    }
  }

  // Do not hold mu_, because MarkPendingTaskFailed may call python from cpp,
  // and may cause deadlock with SubmitActorTask thread when aquire GIL.
  for (auto &task_spec : task_specs) {
    task_finisher_.MarkPendingTaskFailed(task_spec, rpc::ErrorType::ACTOR_DIED);
  }
}

void CoreWorkerDirectActorTaskSubmitter::SendPendingTasks(const ActorID &actor_id) {
  auto it = client_queues_.find(actor_id);
  RAY_CHECK(it != client_queues_.end());
  if (!it->second.rpc_client) {
    return;
  }
  auto &client_queue = it->second;

  // Check if there is a pending force kill. If there is, send it and disconnect the
  // client.
  if (client_queue.pending_force_kill) {
    RAY_LOG(INFO) << "Sending KillActor request to actor " << actor_id;
    // It's okay if this fails because this means the worker is already dead.
    client_queue.rpc_client->KillActor(*client_queue.pending_force_kill, nullptr);
    client_queue.pending_force_kill.reset();
  }

  // Submit all pending actor_submit_queue->
  auto &actor_submit_queue = client_queue.actor_submit_queue;

  while (true) {
    auto task = actor_submit_queue->PopNextTaskToSend();
    if (!task.has_value()) {
      break;
    }
    RAY_CHECK(!client_queue.worker_id.empty());
    PushActorTask(client_queue, task.value().first, task.value().second);
  }
}

void CoreWorkerDirectActorTaskSubmitter::ResendOutOfOrderTasks(const ActorID &actor_id) {
  auto it = client_queues_.find(actor_id);
  RAY_CHECK(it != client_queues_.end());
  if (!it->second.rpc_client) {
    return;
  }
  auto &client_queue = it->second;
  RAY_CHECK(!client_queue.worker_id.empty());
  auto out_of_order_completed_tasks =
      client_queue.actor_submit_queue->PopAllOutOfOrderCompletedTasks();
  for (const auto &completed_task : out_of_order_completed_tasks) {
    // Making a copy here because we are flipping a flag and the original value is
    // const.
    auto task_spec = completed_task.second;
    task_spec.GetMutableMessage().set_skip_execution(true);
    PushActorTask(client_queue, task_spec, /*skip_queue=*/true);
  }
}

void CoreWorkerDirectActorTaskSubmitter::PushActorTask(ClientQueue &queue,
                                                       const TaskSpecification &task_spec,
                                                       bool skip_queue) {
  auto request = std::make_unique<rpc::PushTaskRequest>();
  // NOTE(swang): CopyFrom is needed because if we use Swap here and the task
  // fails, then the task data will be gone when the TaskManager attempts to
  // access the task.
  request->mutable_task_spec()->CopyFrom(task_spec.GetMessage());

  request->set_intended_worker_id(queue.worker_id);
  request->set_sequence_number(queue.actor_submit_queue->GetSequenceNumber(task_spec));

  const auto task_id = task_spec.TaskId();
  const auto actor_id = task_spec.ActorId();
  const auto actor_counter = task_spec.ActorCounter();
  const auto task_skipped = task_spec.GetMessage().skip_execution();
  const auto num_queued =
      request->sequence_number() - queue.rpc_client->ClientProcessedUpToSeqno();
  RAY_LOG(DEBUG) << "Pushing task " << task_id << " to actor " << actor_id
                 << " actor counter " << actor_counter << " seq no "
                 << request->sequence_number() << " num queued " << num_queued;
  if (num_queued >= next_queueing_warn_threshold_) {
    // TODO(ekl) add more debug info about the actor name, etc.
    warn_excess_queueing_(actor_id, num_queued);
    next_queueing_warn_threshold_ *= 2;
  }

  rpc::Address addr(queue.rpc_client->Addr());
  rpc::ClientCallback<rpc::PushTaskReply> reply_callback =
      [this, addr, task_id, actor_id, actor_counter, task_spec, task_skipped](
          const Status &status, const rpc::PushTaskReply &reply) {
        bool increment_completed_tasks = true;

        if (task_skipped) {
          // NOTE(simon):Increment the task counter regardless of the status because the
          // reply for a previously completed task. We are not calling CompletePendingTask
          // because the tasks are pushed directly to the actor, not placed on any queues
          // in task_finisher_.
        } else if (status.ok()) {
          task_finisher_.CompletePendingTask(task_id, reply, addr);
        } else {
          // push task failed due to network error. For example, actor is dead
          // and no process response for the push task.
          absl::MutexLock lock(&mu_);
          auto queue_pair = client_queues_.find(actor_id);
          RAY_CHECK(queue_pair != client_queues_.end());
          auto &queue = queue_pair->second;

          bool immediately_mark_object_fail = (queue.state == rpc::ActorTableData::DEAD);
          bool will_retry = task_finisher_.PendingTaskFailed(
              task_id, GenErrorTypeFromDeathCause(queue.death_cause.get()), &status,
              GetCreationTaskExceptionFromDeathCause(queue.death_cause.get()),
              immediately_mark_object_fail);
          if (will_retry) {
            increment_completed_tasks = false;
          } else if (!immediately_mark_object_fail) {
            // put it to wait_for_death_info_tasks and wait for Death info
            int64_t death_info_timeout_ts =
                current_time_ms() +
                RayConfig::instance().timeout_ms_task_wait_for_death_info();
            queue.wait_for_death_info_tasks.emplace_back(death_info_timeout_ts,
                                                         task_spec);
            RAY_LOG(INFO)
                << "PushActorTask failed because of network error, this task "
                   "will be stashed away and waiting for Death info from GCS, task_id="
                << task_spec.TaskId()
                << ", wait queue size=" << queue.wait_for_death_info_tasks.size();
          }
        }
        {
          absl::MutexLock lock(&mu_);
          auto queue_pair = client_queues_.find(actor_id);
          RAY_CHECK(queue_pair != client_queues_.end());
          auto &queue = queue_pair->second;
          if (increment_completed_tasks) {
            queue.actor_submit_queue->MarkTaskCompleted(actor_counter, task_spec);
          }
          queue.cur_pending_calls--;
        }
      };

  queue.inflight_task_callbacks.emplace(task_id, std::move(reply_callback));
  rpc::ClientCallback<rpc::PushTaskReply> wrapped_callback =
      [this, task_id, actor_id](const Status &status, const rpc::PushTaskReply &reply) {
        rpc::ClientCallback<rpc::PushTaskReply> reply_callback;
        {
          absl::MutexLock lock(&mu_);
          auto it = client_queues_.find(actor_id);
          RAY_CHECK(it != client_queues_.end());
          auto &queue = it->second;
          auto callback_it = queue.inflight_task_callbacks.find(task_id);
          if (callback_it == queue.inflight_task_callbacks.end()) {
            RAY_LOG(DEBUG) << "The task " << task_id
                           << " has already been marked as failed. Ingore the reply.";
            return;
          }
          reply_callback = std::move(callback_it->second);
          queue.inflight_task_callbacks.erase(callback_it);
        }
        reply_callback(status, reply);
      };

  queue.rpc_client->PushActorTask(std::move(request), skip_queue, wrapped_callback);
}

bool CoreWorkerDirectActorTaskSubmitter::IsActorAlive(const ActorID &actor_id) const {
  absl::MutexLock lock(&mu_);

  auto iter = client_queues_.find(actor_id);
  return (iter != client_queues_.end() && iter->second.rpc_client);
}

bool CoreWorkerDirectActorTaskSubmitter::PendingTasksFull(const ActorID &actor_id) const {
  absl::MutexLock lock(&mu_);
  auto it = client_queues_.find(actor_id);
  RAY_CHECK(it != client_queues_.end());
  return it->second.max_pending_calls > 0 &&
         it->second.cur_pending_calls >= it->second.max_pending_calls;
}

}  // namespace core
}  // namespace ray<|MERGE_RESOLUTION|>--- conflicted
+++ resolved
@@ -26,21 +26,14 @@
 namespace core {
 
 void CoreWorkerDirectActorTaskSubmitter::AddActorQueueIfNotExists(
-<<<<<<< HEAD
-    const ActorID &actor_id, int32_t max_pending_calls) {
+    const ActorID &actor_id, int32_t max_pending_calls, bool execute_out_of_order) {
   absl::MutexLock lock(&mu_);
   // No need to check whether the insert was successful, since it is possible
   // for this worker to have multiple references to the same actor.
   RAY_LOG(INFO) << "Set max pending calls to " << max_pending_calls << " for actor "
                 << actor_id;
-  client_queues_.emplace(actor_id, ClientQueue(actor_id, max_pending_calls));
-=======
-    const ActorID &actor_id, bool execute_out_of_order) {
-  absl::MutexLock lock(&mu_);
-  // No need to check whether the insert was successful, since it is possible
-  // for this worker to have multiple references to the same actor.
-  client_queues_.emplace(actor_id, ClientQueue(actor_id, execute_out_of_order));
->>>>>>> caa4ff37
+  client_queues_.emplace(actor_id,
+                         ClientQueue(actor_id, execute_out_of_order, max_pending_calls));
 }
 
 void CoreWorkerDirectActorTaskSubmitter::KillActor(const ActorID &actor_id,
